--- conflicted
+++ resolved
@@ -23,14 +23,8 @@
 
 .PHONY: compose-down
 compose-down:
-<<<<<<< HEAD
 	docker-compose -f docker-compose.yml \
 		--project-name $(COMPOSE_PROJECT_NAME) down --remove-orphans
-=======
-	docker compose -f docker-compose.yml \
-		--project-name $(COMPOSE_PROJECT_NAME) \
-		down --remove-orphans
->>>>>>> 5763f9f1
 
 # -----------------------------
 # 🔧 Docker Build & Run
